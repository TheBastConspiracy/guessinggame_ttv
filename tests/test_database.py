import sqlite3
import pytest

from typing import Tuple
from guessinggame_ttv.database import (CategoryNotFoundException,
                                       DatabaseManager,
                                       RedeemExistsException,
                                       RedeemNotFoundException,
                                       UserNotFoundException,
                                       WordExistsException,
                                       WordNotFoundException,
                                       MetaNotFoundException,
                                       UserExistsException,
                                       CategoryNotEmptyException,
                                       sqlite_transaction)


@pytest.mark.parametrize('tablename,expschema',
                         [['users', [
                             'CREATE TABLE users',
                             'id INTEGER PRIMARY KEY NOT NULL UNIQUE',
                             'username TEXT NOT NULL UNIQUE COLLATE NOCASE',
                             'score INTEGER NOT NULL DEFAULT 0',
                             'tokens INTEGER NOT NULL DEFAULT 0'
                         ]],
                             ['redeems', [
                              'CREATE TABLE redeems',
                              'name TEXT PRIMARY KEY NOT NULL UNIQUE COLLATE '
                              'NOCASE',
                              'cost INTEGER NOT NULL'
                              ]],
                             ['categories', [
                              'CREATE TABLE categories',
                              'id INTEGER PRIMARY KEY NOT NULL UNIQUE',
                              'name TEXT NOT NULL UNIQUE COLLATE NOCASE'
                              ]],
                             ['wordlist', [
                              'CREATE TABLE wordlist',
                              'id INTEGER PRIMARY KEY NOT NULL UNIQUE',
                              'word TEXT NOT NULL UNIQUE COLLATE NOCASE',
                              'category_id INTEGER NOT NULL REFERENCES '
                              'categoriesid ON DELETE RESTRICT'
                              ]],
                             ['meta', [
                              'CREATE TABLE meta',
                              'id INTEGER PRIMARY KEY NOT NULL UNIQUE',
                              'name TEXT NOT NULL UNIQUE COLLATE NOCASE',
                              'data BLOB'
                              ]]])
def test_db_initialisation(dbmanager: DatabaseManager,
                           tablename: str,
                           expschema: list[str]) -> None:
    cur = dbmanager._connection.cursor()
    schema: str = (cur.execute('SELECT sql FROM sqlite_master WHERE type = '
                               '"table" and name = ?', [tablename])
                   .fetchone()[0].lower())

    # Remove unnecessary symbols from the schema
    schema = schema.replace('(', '')
    schema = schema.replace(')', '')
    schema = schema.replace(';', '')
    schema = schema.replace(',', '')

    for line in expschema:
        assert line.lower() in schema
        schema = schema.replace(line.lower(), '')

    # Check that the schema exactly matches the expected schema
    schema = schema.strip()

    assert schema == ''


@pytest.mark.parametrize('username,expected',
                         [('multidarksamuses', 3), ('dummyuser', 4),
                          ('InvalidUser', 0)])
def test_get_scores(dbmanagerfilled: DatabaseManager, username: str,
                    expected: int) -> None:
    score = dbmanagerfilled.get_score(username)
    assert score == expected


def test_reset_scores(dbmanagerfilled: DatabaseManager,
                      dbconn: sqlite3.Connection) -> None:
    dbmanagerfilled.reset_scores()
    # dbmanagerfilled.teardown()
    results = dbconn.execute('SELECT username, score FROM users').fetchall()

    assert results == [('MultiDarkSamuses', 0), ('DummyUser', 0)]


@pytest.mark.parametrize('username,add_score,expected',
                         [('multidarksamuses', 4, 7),
                          ('DummyUser', 1, 5)])
def test_add_score(dbmanagerfilled: DatabaseManager, dbconn: sqlite3.Connection,
                   username: str, add_score: int, expected: int) -> None:
    dbmanagerfilled.add_score(username, add_score)
    res = dbconn.execute('SELECT score FROM users WHERE username = ?',
                         [username]).fetchone()[0]

    assert res == expected


def test_add_score_invalid(dbmanagerfilled: DatabaseManager) -> None:
    with pytest.raises(UserNotFoundException):
        dbmanagerfilled.add_score('InvalidUser', 0)


def test_get_highscores_empty(dbmanager: DatabaseManager) -> None:
    scores = dbmanager.get_highscores()
    assert len(scores) == 0


def test_get_highscores(dbmanagerfilled: DatabaseManager) -> None:
    scores = dbmanagerfilled.get_highscores()
    comparison = [('DummyUser', 4), ('MultiDarkSamuses', 3)]

    for t in scores:
        assert t in comparison
        # Ensure that scores are EXACTLY the same
        assert not t not in comparison


def test_get_highscores_tied(dbmanagerfilled: DatabaseManager,
                             dbconn: sqlite3.Connection) -> None:
    dbconn.executemany('INSERT INTO users (username, score) VALUES (?,50)',
                       [('dummyuser2',), ('dummyuser3',), ('dummyuser4',),
                        ('dummyuser5',), ('dummyuser6',), ('dummyuser7',),
                        ('dummyuser8',)])
    scores = dbmanagerfilled.get_highscores()

    assert len(scores) == 6
    comparison = [('dummyuser2', 50), ('dummyuser3', 50), ('dummyuser4', 50),
                  ('dummyuser5', 50), ('dummyuser6', 50), ('dummyuser7', 50)]

    for score in scores:
        assert score in comparison
        # Ensure the scores are EXACTLY the same
        assert not score not in comparison


@pytest.mark.parametrize('word,expected', [('word1', 'dummy1'),
                                           ('word2', 'dummy1'),
                                           ('word3', 'dummy2'),
                                           ('word4', 'dummy2')])
def test_get_category(dbmanagerfilled: DatabaseManager,
                      word: str, expected: str) -> None:
    category = dbmanagerfilled.get_category(word)

    assert category == expected


def test_get_category_invalid(dbmanagerfilled: DatabaseManager) -> None:
    with pytest.raises(WordNotFoundException):
        dbmanagerfilled.get_category('invalidword')


def test_remove_category(dbmanagerfilled: DatabaseManager,
                         dbconn: sqlite3.Connection) -> None:
    dbmanagerfilled.remove_category('empty_category')
    none_cat = dbconn.execute('SELECT name FROM categories WHERE name = '
                              '"empty_category"').fetchone()

    assert none_cat is None


def test_remove_category_invalid(dbmanagerfilled: DatabaseManager) -> None:
    with pytest.raises(CategoryNotEmptyException):
        dbmanagerfilled.remove_category('dummy1')


@pytest.mark.parametrize('username,expected', [('MultiDarkSamuses', 5),
                                               ('DummyUser', 1),
                                               ('InvalidUser', 0)])
def test_get_tokens(dbmanagerfilled: DatabaseManager, username: str,
                    expected: int) -> None:
    tokens = dbmanagerfilled.get_tokens(username)

    assert tokens == expected


@pytest.mark.parametrize('username,amount', [('MultiDarkSamuses', 5),
                                             ('DummyUser', 2)])
def test_set_tokens(dbmanagerfilled: DatabaseManager,
                    dbconn: sqlite3.Connection, username: str,
                    amount: int) -> None:
    dbmanagerfilled.set_tokens(username, amount)
    tokens = dbconn.execute('SELECT tokens FROM users WHERE username = ?',
                            [username]).fetchone()[0]

    assert tokens == amount


def test_set_tokens_invalid(dbmanagerfilled: DatabaseManager,
                            dbconn: sqlite3.Connection) -> None:
    with pytest.raises(UserNotFoundException):
        dbmanagerfilled.set_tokens('invalid_user', 100)

    dbmanagerfilled.set_tokens('MultiDarkSamuses', -1)
    tokens = dbconn.execute('SELECT tokens FROM users WHERE username = '
                            '"MultiDarkSamuses"').fetchone()[0]

    assert tokens == 0


def test_add_tokens(dbmanagerfilled: DatabaseManager,
                    dbconn: sqlite3.Connection) -> None:
    dbmanagerfilled.add_tokens('MultiDarkSamuses', 4)
    tokens = dbconn.execute('SELECT tokens FROM users WHERE username = '
                            '"MultiDarkSamuses"').fetchone()[0]

    assert tokens == 9


def test_add_tokens_lte_zero(dbmanagerfilled: DatabaseManager,
                             dbconn: sqlite3.Connection) -> None:
    dbmanagerfilled.add_tokens('MultiDarkSamuses', -5)
    tokens = dbconn.execute('SELECT tokens FROM users WHERE username = '
                            '"multidarksamuses"').fetchone()[0]

    assert tokens == 0


def test_add_tokens_invalid(dbmanagerfilled: DatabaseManager) -> None:
    with pytest.raises(UserNotFoundException):
        dbmanagerfilled.add_tokens('InvalidUser', 1)


@pytest.mark.parametrize('username,amount,expected',
                         [('MultiDarkSamuses', 3, 2),
                          ('DummyUser', 1, 0),
                          ('MultiDarkSamuses', 70, 0)])
def test_remove_tokens(dbmanagerfilled: DatabaseManager,
                       dbconn: sqlite3.Connection, username: str, amount: int,
                       expected: int) -> None:
    dbmanagerfilled.remove_tokens(username, amount)
    res = dbconn.execute('SELECT tokens FROM users WHERE username = ?',
                         [(username)]).fetchone()[0]

    assert res == expected


def test_remove_tokens_invalid(dbmanagerfilled: DatabaseManager) -> None:
    with pytest.raises(UserNotFoundException):
        dbmanagerfilled.remove_tokens('InvalidUser', 0)


@pytest.mark.parametrize('name,cost', [('newred1', 5), ('newred2', 10)])
def test_add_redeem(dbmanagerfilled: DatabaseManager,
                    dbconn: sqlite3.Connection, name: str, cost: int) -> None:
    dbmanagerfilled.add_redeem(name, cost)
    res = dbconn.execute('SELECT name, cost FROM redeems WHERE name = ?',
                         [name]).fetchone()

    assert res == (name, cost)


def test_add_redeem_duplicate(dbmanagerfilled: DatabaseManager) -> None:
    with pytest.raises(RedeemExistsException):
        dbmanagerfilled.add_redeem('dummyredeem1', 0)


def test_remove_redeem(dbmanagerfilled: DatabaseManager,
                       dbconn: sqlite3.Connection) -> None:
    dbmanagerfilled.remove_redeem('dummyredeem2')
    res = dbconn.execute('SELECT * FROM redeems WHERE name = ?',
                         ['dummyredeem2']).fetchone()

    assert res is None


def test_remove_redeem_invalid(dbmanagerfilled: DatabaseManager) -> None:
    with pytest.raises(RedeemNotFoundException):
        dbmanagerfilled.remove_redeem('InvalidRedeem')


def test_modify_redeem(dbmanagerfilled: DatabaseManager,
                       dbconn: sqlite3.Connection) -> None:
    dbmanagerfilled.modify_redeem('dummyredeem1', 'renamedredeem', 40)
    res1 = dbconn.execute('SELECT name, cost FROM redeems WHERE name = ?',
                          ['renamedredeem']).fetchone()
    res2 = (dbconn.execute('SELECT * FROM redeems WHERE name = "dummyredeem1"')
            .fetchone())

    assert res1 == ('renamedredeem', 40)
    assert res2 is None


def test_modify_redeem_invalid(dbmanagerfilled: DatabaseManager) -> None:
    with pytest.raises(RedeemNotFoundException):
        dbmanagerfilled.modify_redeem('InvalidRedeem', 'NewInvalidRedeem', 2)


def test_migrate_user(dbmanagerfilled: DatabaseManager,
                      dbconn: sqlite3.Connection) -> None:
    dbmanagerfilled.migrate_user('DummyUser', 'MultiDarkSamuses')
    res1 = dbconn.execute('SELECT username, score, tokens FROM users WHERE '
                          'username = "MultiDarkSamuses"').fetchone()
    res2 = (dbconn.execute('SELECT * FROM users WHERE username = "DummyUser"')
            .fetchone())

    assert res1 == ('MultiDarkSamuses', 7, 6)
    assert res2 is None


@pytest.mark.parametrize('old_username,new_username',
                         [['InvalidUser', 'NewInvalidUser'],
                          ['DummyUser', 'MoreInvalidUsers']])
def test_migrate_user_invalid(dbmanagerfilled: DatabaseManager,
                              old_username: str, new_username: str) -> None:
    with pytest.raises(UserNotFoundException):
        dbmanagerfilled.migrate_user(old_username, new_username)


def test_get_remaining_word_count(dbmanagerfilled: DatabaseManager,
                                  dbconn: sqlite3.Connection) -> None:
    num_words = dbmanagerfilled.get_remaining_word_count()

    assert num_words == 4

    dbconn.execute('DELETE FROM wordlist')
    num_words = dbmanagerfilled.get_remaining_word_count()

    assert num_words == 0


def test_remove_word(dbmanagerfilled: DatabaseManager,
                     dbconn: sqlite3.Connection) -> None:
    dbmanagerfilled.remove_word('word3')
    res = dbconn.execute('SELECT word FROM wordlist').fetchall()

    word_list = [word[0] for word in res]

    assert word_list == ['word1', 'word2', 'word4']


def test_remove_word_and_category(dbmanagerfilled: DatabaseManager,
                                  dbconn: sqlite3.Connection) -> None:
    dbmanagerfilled.remove_word('word1')
    dbmanagerfilled.remove_word('word2')

    none_category = dbconn.execute('SELECT name FROM categories WHERE name '
                                   '= "dummy1"').fetchone()

    assert none_category is None


def test_remove_word_invalid(dbmanagerfilled: DatabaseManager) -> None:
    with pytest.raises(WordNotFoundException):
        dbmanagerfilled.remove_word('InvalidWord')


def test_get_words(dbmanagerfilled: DatabaseManager) -> None:
    wordlist = dbmanagerfilled.get_words()

    comparison = [('word1', 'dummy1'), ('word2', 'dummy1'),
                  ('word3', 'dummy2'), ('word4', 'dummy2')]

    for word_category in wordlist:
        assert word_category in comparison
        # Ensure the lists are EXACTLY the same
        assert not word_category not in comparison


def test_add_word(dbmanagerfilled: DatabaseManager,
                  dbconn: sqlite3.Connection) -> None:
    dbmanagerfilled.add_word('NewWord', 'dummy2')
    res = (dbconn.execute('SELECT * FROM wordlist WHERE word = "NewWord"')
           .fetchone())

    assert res is not None


def test_add_word_duplicate(dbmanagerfilled: DatabaseManager) -> None:
    with pytest.raises(WordExistsException):
        dbmanagerfilled.add_word('word1', 'dummy1')


def test_add_word_missing_category(dbmanagerfilled: DatabaseManager) -> None:
    with pytest.raises(CategoryNotFoundException):
        dbmanagerfilled.add_word('word1', 'invalidcategory')


def test_add_words_old_category(dbmanagerfilled: DatabaseManager,
                                dbconn: sqlite3.Connection) -> None:
    dbmanagerfilled.add_words(['NewWord1', 'NewWord2'], 'dummy1')
    res = (dbconn.execute('SELECT word FROM wordlist LEFT JOIN categories ON '
                          'category_id = categories.id WHERE categories.name = '
                          '"dummy1"')
           .fetchall())

    words = [word[0] for word in res]

    assert {'NewWord1', 'NewWord2'}.issubset(words)


def test_add_words_new_category(dbmanagerfilled: DatabaseManager,
                                dbconn: sqlite3.Connection) -> None:
    dbmanagerfilled.add_words(['Samus', 'Sbug'], 'Metroid')
    res = dbconn.execute('SELECT word FROM wordlist LEFT JOIN categories ON '
                         'category_id = categories.id WHERE categories.name = '
                         '"Metroid"').fetchall()

    words = [word[0] for word in res]

    assert {'Samus', 'Sbug'}.issubset(words)


def test_add_words_duplicate(dbmanagerfilled: DatabaseManager) -> None:
    with pytest.raises(WordExistsException):
        dbmanagerfilled.add_words(['newword', 'word1'], 'new_category')


def test_add_words_duplicate_mixed(dbmanager: DatabaseManager,
                                   dbconn: sqlite3.Connection) -> None:
    dbconn.execute('INSERT INTO categories(name) VALUES ("testcat")')
    dbconn.execute('INSERT INTO wordlist(word, category_id) VALUES '
                   '("word1", 1)')

    with pytest.raises(WordExistsException):
        dbmanager.add_words(['newword', 'word1'], 'dummy1')
        newword_exists = dbconn.execute('SELECT * FROM wordlist WHERE word = '
                                        '"newword"').fetchone()
        assert newword_exists is None


def test_set_wordlist(dbmanagerfilled: DatabaseManager) -> None:
    new_wordlist = {'Cat1': ['Meow', 'Purr'],
                    'Cat2': ['Nuzzle', 'Pounce']}
    dbmanagerfilled.set_wordlist(new_wordlist)

    res = dbmanagerfilled.get_words()
    print(res)

    expected: list[Tuple[str, str]] = []
    for cat, words in new_wordlist.items():
        for word in words:
            expected.append((word, cat))

    assert res == expected


def test_set_wordlist_duplicate_word(dbmanager: DatabaseManager) -> None:
    new_wordlist = {'Cat1': ['Meow', 'Purr'],
                    'Cat2': ['Pounce', 'meow']}

    with pytest.raises(WordExistsException):
        dbmanager.set_wordlist(new_wordlist)

    assert dbmanager.get_words() == []


def test_set_meta(dbmanager: DatabaseManager,
                  dbconn: sqlite3.Connection) -> None:
    dbmanager.set_meta('testmeta', '10')
    res = (dbconn.execute('SELECT data FROM meta WHERE name = "testmeta"')
           .fetchone()[0])

    assert res == '10'
    assert int(res) == 10

    # Test overriding meta

    dbmanager.set_meta('testmeta', 'new data')
    res = (dbconn.execute('SELECT data FROM meta WHERE name = "testmeta"')
           .fetchone()[0])

    assert res == 'new data'


@pytest.mark.parametrize('name,expected',
                         [('dummymetastr', 'this is dummy meta'),
                          ('dummymetablob', '{"name": "test", "some_val": 1}')])
def test_get_meta(dbmanagerfilled: DatabaseManager, name: str,
                  expected: str) -> None:
    res = dbmanagerfilled.get_meta(name)

    assert res == expected


def test_get_meta_invalid(dbmanager: DatabaseManager) -> None:
    with pytest.raises(MetaNotFoundException):
        dbmanager.get_meta('InvalidMeta')


def test_get_all_redeems(dbmanagerfilled: DatabaseManager) -> None:
    res = dbmanagerfilled.get_all_redeems()

    comparison = [('dummyredeem1', 1), ('dummyredeem2', 10)]

    for redeem in res:
        assert redeem in comparison
        # Ensure the two are EXACTLY the same
        assert not redeem not in comparison


@pytest.mark.parametrize('name,expected',
                         [('dummyredeem1', 1),
                          ('DummyRedeem2', 10)])
def test_get_redeem_cost(dbmanagerfilled: DatabaseManager, name: str,
                         expected: int) -> None:
    cost = dbmanagerfilled.get_redeem_cost(name)

    assert cost == expected


def test_get_redeem_cost_invalid(dbmanagerfilled: DatabaseManager) -> None:
    with pytest.raises(RedeemNotFoundException):
        dbmanagerfilled.get_redeem_cost('InvalidRedeem')


def test_add_user(dbmanagerfilled: DatabaseManager,
                  dbconn: sqlite3.Connection) -> None:
    dbmanagerfilled.add_user('new_user')
    score, tokens = dbconn.execute('SELECT score, tokens FROM users WHERE '
                                   'username = "new_user"').fetchone()

    assert int(score) == 0
    assert int(tokens) == 0


@pytest.mark.parametrize('exp_score, exp_tokens',
                         [[5, 0],
                          [0, 7],
                          [8, 4]])
def test_add_user_prefilled(dbmanagerfilled: DatabaseManager,
                            dbconn: sqlite3.Connection,
                            exp_score: int, exp_tokens: int) -> None:
    dbmanagerfilled.add_user('new_user', exp_score, exp_tokens)
    score, tokens = dbconn.execute('SELECT score, tokens FROM users WHERE '
                                   'username = "new_user"').fetchone()

    assert int(score) == exp_score
    assert int(tokens) == exp_tokens


def test_add_user_duplicate(dbmanagerfilled: DatabaseManager) -> None:
    with pytest.raises(UserExistsException):
        dbmanagerfilled.add_user('multidarksamuses')


<<<<<<< HEAD
def test_reset_round(dbmanager: DatabaseManager,
                     dbconn: sqlite3.Connection) -> None:
    dbmanager.reset_round()

    round_end, = dbconn.execute(
        'SELECT data FROM meta WHERE name = "round_end"').fetchone()
    update_round, = dbconn.execute(
        'SELECT data FROM meta WHERE name = "update_round"').fetchone()

    assert round_end == 'False'
    assert update_round == 'True'
=======
# SQLite transaction tests
def test_sqlite_transaction_success(dbconn: sqlite3.Connection) -> None:
    with sqlite_transaction(dbconn) as cur:
        cur.execute(
            'INSERT INTO meta (name, data) VALUES ("test_meta", "test_value")')

    name, value = dbconn.execute(
        'SELECT name, data FROM meta WHERE name = "test_meta"').fetchone()

    assert name == "test_meta"
    assert value == "test_value"


def test_sqlite_transaction_multiple_transactions(
        dbconn: sqlite3.Connection) -> None:
    query = 'INSERT INTO meta (name, data) VALUES (?,?)'
    with sqlite_transaction(dbconn) as cur:
        cur.execute(query, ['test_meta', 'test_value'])
        cur.execute(query, ['real_meta', 'real_value'])

    test, real = dbconn.execute('SELECT name, data FROM meta').fetchall()
    assert test[0] == 'test_meta'
    assert test[1] == 'test_value'
    assert real[0] == 'real_meta'
    assert real[1] == 'real_value'


def test_sqlite_transaction_error(dbconn: sqlite3.Connection) -> None:
    with pytest.raises(sqlite3.IntegrityError):
        with sqlite_transaction(dbconn) as cur:
            cur.execute('INSERT INTO meta (name, data) VALUES (?, ?)',
                        ['test_meta', 'test_value'])
            # This statement should cause a rollback
            cur.execute('INSERT INTO meta (name, data) VALUES (?, ?)',
                        ['test_meta', 'value_not_important'])

    results = dbconn.execute('SELECT name FROM meta').fetchone()

    assert results is None
>>>>>>> 1b0708ba
<|MERGE_RESOLUTION|>--- conflicted
+++ resolved
@@ -539,7 +539,6 @@
         dbmanagerfilled.add_user('multidarksamuses')
 
 
-<<<<<<< HEAD
 def test_reset_round(dbmanager: DatabaseManager,
                      dbconn: sqlite3.Connection) -> None:
     dbmanager.reset_round()
@@ -551,7 +550,8 @@
 
     assert round_end == 'False'
     assert update_round == 'True'
-=======
+
+
 # SQLite transaction tests
 def test_sqlite_transaction_success(dbconn: sqlite3.Connection) -> None:
     with sqlite_transaction(dbconn) as cur:
@@ -590,5 +590,4 @@
 
     results = dbconn.execute('SELECT name FROM meta').fetchone()
 
-    assert results is None
->>>>>>> 1b0708ba
+    assert results is None